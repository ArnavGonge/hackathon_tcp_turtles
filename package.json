{
  "name": "hackathon_tcp_turtles",
  "version": "0.1.0",
  "private": true,
  "scripts": {
    "dev": "next dev",
    "build": "next build",
    "start": "next start",
    "lint": "eslint",
    "db:generate": "prisma generate",
    "db:push": "prisma db push",
    "db:pull": "prisma db pull",
    "db:studio": "prisma studio",
    "postinstall": "prisma generate"
  },
  "dependencies": {
    "@prisma/client": "^6.18.0",
<<<<<<< HEAD
    "@supabase/ssr": "^0.7.0",
    "@supabase/supabase-js": "^2.76.1",
    "next": "16.0.0",
    "react": "19.2.0",
    "react-dom": "19.2.0"
=======
    "@radix-ui/react-slot": "^1.2.3",
    "@supabase/supabase-js": "^2.76.1",
    "class-variance-authority": "^0.7.1",
    "clsx": "^2.1.1",
    "dotenv": "^17.2.3",
    "lucide-react": "^0.548.0",
    "next": "16.0.0",
    "prisma": "^6.18.0",
    "react": "19.2.0",
    "react-dom": "19.2.0",
    "tailwind-merge": "^3.3.1"
>>>>>>> 66958282
  },
  "devDependencies": {
    "@tailwindcss/postcss": "^4",
    "@types/node": "^20",
    "@types/react": "^19",
    "@types/react-dom": "^19",
    "eslint": "^9",
    "eslint-config-next": "16.0.0",
<<<<<<< HEAD
    "prisma": "^6.18.0",
    "tailwindcss": "^4",
=======
    "tailwindcss": "^4",
    "tw-animate-css": "^1.4.0",
>>>>>>> 66958282
    "typescript": "^5"
  }
}<|MERGE_RESOLUTION|>--- conflicted
+++ resolved
@@ -15,13 +15,11 @@
   },
   "dependencies": {
     "@prisma/client": "^6.18.0",
-<<<<<<< HEAD
     "@supabase/ssr": "^0.7.0",
     "@supabase/supabase-js": "^2.76.1",
     "next": "16.0.0",
     "react": "19.2.0",
-    "react-dom": "19.2.0"
-=======
+    "react-dom": "19.2.0",
     "@radix-ui/react-slot": "^1.2.3",
     "@supabase/supabase-js": "^2.76.1",
     "class-variance-authority": "^0.7.1",
@@ -33,7 +31,6 @@
     "react": "19.2.0",
     "react-dom": "19.2.0",
     "tailwind-merge": "^3.3.1"
->>>>>>> 66958282
   },
   "devDependencies": {
     "@tailwindcss/postcss": "^4",
@@ -42,13 +39,9 @@
     "@types/react-dom": "^19",
     "eslint": "^9",
     "eslint-config-next": "16.0.0",
-<<<<<<< HEAD
     "prisma": "^6.18.0",
     "tailwindcss": "^4",
-=======
-    "tailwindcss": "^4",
     "tw-animate-css": "^1.4.0",
->>>>>>> 66958282
     "typescript": "^5"
   }
 }